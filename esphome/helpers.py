import codecs

import logging
import os
<<<<<<< HEAD

from esphome.py_compat import char_to_byte, text_type, IS_PY2, encode_text
=======
from pathlib import Path
from typing import Union
import tempfile
>>>>>>> 65a489eb

_LOGGER = logging.getLogger(__name__)


def ensure_unique_string(preferred_string, current_strings):
    test_string = preferred_string
    current_strings_set = set(current_strings)

    tries = 1

    while test_string in current_strings_set:
        tries += 1
        test_string = f"{preferred_string}_{tries}"

    return test_string


def indent_all_but_first_and_last(text, padding='  '):
    lines = text.splitlines(True)
    if len(lines) <= 2:
        return text
    return lines[0] + ''.join(padding + line for line in lines[1:-1]) + lines[-1]


def indent_list(text, padding='  '):
    return [padding + line for line in text.splitlines()]


def indent(text, padding='  '):
    return '\n'.join(indent_list(text, padding))


# From https://stackoverflow.com/a/14945195/8924614
def cpp_string_escape(string, encoding='utf-8'):
    def _should_escape(byte):  # type: (int) -> bool
        if not 32 <= byte < 127:
            return True
        if byte in (ord('\\'), ord('"')):
            return True
        return False

    if isinstance(string, str):
        string = string.encode(encoding)
    result = ''
    for character in string:
        if _should_escape(character):
            result += f'\\{character:03o}'
        else:
            result += chr(character)
    return '"' + result + '"'


def color(the_color, message=''):
    from colorlog.escape_codes import escape_codes, parse_colors

    if not message:
        res = parse_colors(the_color)
    else:
        res = parse_colors(the_color) + message + escape_codes['reset']

    return res


def run_system_command(*args):
    import subprocess

    p = subprocess.Popen(args, stdout=subprocess.PIPE, stderr=subprocess.PIPE)
    stdout, stderr = p.communicate()
    rc = p.returncode
    return rc, stdout, stderr


def mkdir_p(path):
<<<<<<< HEAD
=======
    if not path:
        # Empty path - means create current dir
        return
>>>>>>> 65a489eb
    try:
        os.makedirs(path)
    except OSError as err:
        import errno
        if err.errno == errno.EEXIST and os.path.isdir(path):
            pass
        else:
            from esphome.core import EsphomeError
<<<<<<< HEAD
            raise EsphomeError(u"Error creating directories {}: {}".format(path, err))
=======
            raise EsphomeError(f"Error creating directories {path}: {err}")
>>>>>>> 65a489eb


def is_ip_address(host):
    parts = host.split('.')
    if len(parts) != 4:
        return False
    try:
        for p in parts:
            int(p)
        return True
    except ValueError:
        return False


def _resolve_with_zeroconf(host):
    from esphome.core import EsphomeError
    from esphome.zeroconf import Zeroconf

    try:
        zc = Zeroconf()
    except Exception:
        raise EsphomeError("Cannot start mDNS sockets, is this a docker container without "
                           "host network mode?")
    try:
        info = zc.resolve_host(host + '.')
    except Exception as err:
        raise EsphomeError(f"Error resolving mDNS hostname: {err}")
    finally:
        zc.close()
    if info is None:
        raise EsphomeError("Error resolving address with mDNS: Did not respond. "
                           "Maybe the device is offline.")
    return info


def resolve_ip_address(host):
    from esphome.core import EsphomeError
    import socket

    errs = []

    if host.endswith('.local'):
        try:
            return _resolve_with_zeroconf(host)
        except EsphomeError as err:
            errs.append(str(err))

    try:
        return socket.gethostbyname(host)
    except OSError as err:
        errs.append(str(err))
        raise EsphomeError("Error resolving IP address: {}"
                           "".format(', '.join(errs)))


def get_bool_env(var, default=False):
    return bool(os.getenv(var, default))


def is_hassio():
    return get_bool_env('ESPHOME_IS_HASSIO')


def walk_files(path):
    for root, _, files in os.walk(path):
        for name in files:
            yield os.path.join(root, name)


def read_file(path):
    try:
        with codecs.open(path, 'r', encoding='utf-8') as f_handle:
            return f_handle.read()
    except OSError as err:
<<<<<<< HEAD
        from esphome.core import EsphomeError
        raise EsphomeError(u"Error reading file {}: {}".format(path, err))
    except UnicodeDecodeError as err:
        from esphome.core import EsphomeError
        raise EsphomeError(u"Error reading file {}: {}".format(path, err))


def _write_file(path, text):
    import tempfile
    directory = os.path.dirname(path)
    mkdir_p(directory)

    tmp_path = None
    data = encode_text(text)
=======
        from esphome.core import EsphomeError
        raise EsphomeError(f"Error reading file {path}: {err}")
    except UnicodeDecodeError as err:
        from esphome.core import EsphomeError
        raise EsphomeError(f"Error reading file {path}: {err}")


def _write_file(path: Union[Path, str], text: Union[str, bytes]):
    """Atomically writes `text` to the given path.

    Automatically creates all parent directories.
    """
    if not isinstance(path, Path):
        path = Path(path)
    data = text
    if isinstance(text, str):
        data = text.encode()

    directory = path.parent
    directory.mkdir(exist_ok=True, parents=True)

    tmp_path = None
>>>>>>> 65a489eb
    try:
        with tempfile.NamedTemporaryFile(mode="wb", dir=directory, delete=False) as f_handle:
            tmp_path = f_handle.name
            f_handle.write(data)
        # Newer tempfile implementations create the file with mode 0o600
        os.chmod(tmp_path, 0o644)
<<<<<<< HEAD
        if IS_PY2:
            if os.path.exists(path):
                os.remove(path)
            os.rename(tmp_path, path)
        else:
            # If destination exists, will be overwritten
            os.replace(tmp_path, path)
=======
        # If destination exists, will be overwritten
        os.replace(tmp_path, path)
>>>>>>> 65a489eb
    finally:
        if tmp_path is not None and os.path.exists(tmp_path):
            try:
                os.remove(tmp_path)
            except OSError as err:
                _LOGGER.error("Write file cleanup failed: %s", err)


def write_file(path: Union[Path, str], text: str):
    try:
        _write_file(path, text)
    except OSError:
        from esphome.core import EsphomeError
        raise EsphomeError(f"Could not write file at {path}")


<<<<<<< HEAD
def write_file_if_changed(path, text):
    src_content = None
    if os.path.isfile(path):
=======
def write_file_if_changed(path: Union[Path, str], text: str):
    if not isinstance(path, Path):
        path = Path(path)

    src_content = None
    if path.is_file():
>>>>>>> 65a489eb
        src_content = read_file(path)
    if src_content != text:
        write_file(path, text)


def copy_file_if_changed(src, dst):
    import shutil
    if file_compare(src, dst):
        return
    mkdir_p(os.path.dirname(dst))
    try:
        shutil.copy(src, dst)
    except OSError as err:
        from esphome.core import EsphomeError
<<<<<<< HEAD
        raise EsphomeError(u"Error copying file {} to {}: {}".format(src, dst, err))
=======
        raise EsphomeError(f"Error copying file {src} to {dst}: {err}")
>>>>>>> 65a489eb


def list_starts_with(list_, sub):
    return len(sub) <= len(list_) and all(list_[i] == x for i, x in enumerate(sub))


def file_compare(path1, path2):
    """Return True if the files path1 and path2 have the same contents."""
    import stat

    try:
        stat1, stat2 = os.stat(path1), os.stat(path2)
    except OSError:
        # File doesn't exist or another error -> not equal
        return False

    if stat.S_IFMT(stat1.st_mode) != stat.S_IFREG or stat.S_IFMT(stat2.st_mode) != stat.S_IFREG:
        # At least one of them is not a regular file (or does not exist)
        return False
    if stat1.st_size != stat2.st_size:
        # Different sizes
        return False

    bufsize = 8*1024
    # Read files in blocks until a mismatch is found
    with open(path1, 'rb') as fh1, open(path2, 'rb') as fh2:
        while True:
            blob1, blob2 = fh1.read(bufsize), fh2.read(bufsize)
            if blob1 != blob2:
                # Different content
                return False
            if not blob1:
                # Reached end
<<<<<<< HEAD
                return True
=======
                return True


# A dict of types that need to be converted to heaptypes before a class can be added
# to the object
_TYPE_OVERLOADS = {
    int: type('EInt', (int,), dict()),
    float: type('EFloat', (float,), dict()),
    str: type('EStr', (str,), dict()),
    dict: type('EDict', (str,), dict()),
    list: type('EList', (list,), dict()),
}

# cache created classes here
_CLASS_LOOKUP = {}


def add_class_to_obj(value, cls):
    """Add a class to a python type.

    This function modifies value so that it has cls as a basetype.
    The value itself may be modified by this action! You must use the return
    value of this function however, since some types need to be copied first (heaptypes).
    """
    if isinstance(value, cls):
        # If already is instance, do not add
        return value

    try:
        orig_cls = value.__class__
        key = (orig_cls, cls)
        new_cls = _CLASS_LOOKUP.get(key)
        if new_cls is None:
            new_cls = orig_cls.__class__(orig_cls.__name__, (orig_cls, cls), {})
            _CLASS_LOOKUP[key] = new_cls
        value.__class__ = new_cls
        return value
    except TypeError:
        # Non heap type, look in overloads dict
        for type_, func in _TYPE_OVERLOADS.items():
            # Use type() here, we only need to trigger if it's the exact type,
            # as otherwise we don't need to overload the class
            if type(value) is type_:  # pylint: disable=unidiomatic-typecheck
                return add_class_to_obj(func(value), cls)
        raise
>>>>>>> 65a489eb
<|MERGE_RESOLUTION|>--- conflicted
+++ resolved
@@ -2,14 +2,9 @@
 
 import logging
 import os
-<<<<<<< HEAD
-
-from esphome.py_compat import char_to_byte, text_type, IS_PY2, encode_text
-=======
 from pathlib import Path
 from typing import Union
 import tempfile
->>>>>>> 65a489eb
 
 _LOGGER = logging.getLogger(__name__)
 
@@ -83,12 +78,9 @@
 
 
 def mkdir_p(path):
-<<<<<<< HEAD
-=======
     if not path:
         # Empty path - means create current dir
         return
->>>>>>> 65a489eb
     try:
         os.makedirs(path)
     except OSError as err:
@@ -97,11 +89,7 @@
             pass
         else:
             from esphome.core import EsphomeError
-<<<<<<< HEAD
-            raise EsphomeError(u"Error creating directories {}: {}".format(path, err))
-=======
             raise EsphomeError(f"Error creating directories {path}: {err}")
->>>>>>> 65a489eb
 
 
 def is_ip_address(host):
@@ -176,22 +164,6 @@
         with codecs.open(path, 'r', encoding='utf-8') as f_handle:
             return f_handle.read()
     except OSError as err:
-<<<<<<< HEAD
-        from esphome.core import EsphomeError
-        raise EsphomeError(u"Error reading file {}: {}".format(path, err))
-    except UnicodeDecodeError as err:
-        from esphome.core import EsphomeError
-        raise EsphomeError(u"Error reading file {}: {}".format(path, err))
-
-
-def _write_file(path, text):
-    import tempfile
-    directory = os.path.dirname(path)
-    mkdir_p(directory)
-
-    tmp_path = None
-    data = encode_text(text)
-=======
         from esphome.core import EsphomeError
         raise EsphomeError(f"Error reading file {path}: {err}")
     except UnicodeDecodeError as err:
@@ -214,25 +186,14 @@
     directory.mkdir(exist_ok=True, parents=True)
 
     tmp_path = None
->>>>>>> 65a489eb
     try:
         with tempfile.NamedTemporaryFile(mode="wb", dir=directory, delete=False) as f_handle:
             tmp_path = f_handle.name
             f_handle.write(data)
         # Newer tempfile implementations create the file with mode 0o600
         os.chmod(tmp_path, 0o644)
-<<<<<<< HEAD
-        if IS_PY2:
-            if os.path.exists(path):
-                os.remove(path)
-            os.rename(tmp_path, path)
-        else:
-            # If destination exists, will be overwritten
-            os.replace(tmp_path, path)
-=======
         # If destination exists, will be overwritten
         os.replace(tmp_path, path)
->>>>>>> 65a489eb
     finally:
         if tmp_path is not None and os.path.exists(tmp_path):
             try:
@@ -249,18 +210,12 @@
         raise EsphomeError(f"Could not write file at {path}")
 
 
-<<<<<<< HEAD
-def write_file_if_changed(path, text):
-    src_content = None
-    if os.path.isfile(path):
-=======
 def write_file_if_changed(path: Union[Path, str], text: str):
     if not isinstance(path, Path):
         path = Path(path)
 
     src_content = None
     if path.is_file():
->>>>>>> 65a489eb
         src_content = read_file(path)
     if src_content != text:
         write_file(path, text)
@@ -275,11 +230,7 @@
         shutil.copy(src, dst)
     except OSError as err:
         from esphome.core import EsphomeError
-<<<<<<< HEAD
-        raise EsphomeError(u"Error copying file {} to {}: {}".format(src, dst, err))
-=======
         raise EsphomeError(f"Error copying file {src} to {dst}: {err}")
->>>>>>> 65a489eb
 
 
 def list_starts_with(list_, sub):
@@ -313,9 +264,6 @@
                 return False
             if not blob1:
                 # Reached end
-<<<<<<< HEAD
-                return True
-=======
                 return True
 
 
@@ -360,5 +308,4 @@
             # as otherwise we don't need to overload the class
             if type(value) is type_:  # pylint: disable=unidiomatic-typecheck
                 return add_class_to_obj(func(value), cls)
-        raise
->>>>>>> 65a489eb
+        raise