#include "tuya.h"
#include "esphome/core/log.h"
#include "esphome/core/helpers.h"

namespace esphome {
namespace tuya {

static const char *TAG = "tuya";

void Tuya::setup() {
  this->set_interval("heartbeat", 1000, [this] { this->send_empty_command_(TuyaCommandType::HEARTBEAT); });
}

void Tuya::loop() {
  while (this->available()) {
    uint8_t c;
    this->read_byte(&c);
    this->handle_char_(c);
  }
}

void Tuya::dump_config() {
  ESP_LOGCONFIG(TAG, "Tuya:");
  if (this->init_state_ != TuyaInitState::INIT_DONE) {
<<<<<<< HEAD
    ESP_LOGCONFIG(TAG, "  Configuration will be reported when setup is complete. Current init_state: %u",  // NOLINT
                  this->init_state_);
=======
    ESP_LOGCONFIG(TAG, "  Configuration will be reported when setup is complete. Current init_state: %u",
                  static_cast<uint8_t>(this->init_state_));
>>>>>>> 839fe49e
    ESP_LOGCONFIG(TAG, "  If no further output is received, confirm that this is a supported Tuya device.");
    return;
  }
  for (auto &info : this->datapoints_) {
    if (info.type == TuyaDatapointType::BOOLEAN)
      ESP_LOGCONFIG(TAG, "  Datapoint %d: switch (value: %s)", info.id, ONOFF(info.value_bool));
    else if (info.type == TuyaDatapointType::INTEGER)
      ESP_LOGCONFIG(TAG, "  Datapoint %d: int value (value: %d)", info.id, info.value_int);
    else if (info.type == TuyaDatapointType::ENUM)
      ESP_LOGCONFIG(TAG, "  Datapoint %d: enum (value: %d)", info.id, info.value_enum);
    else if (info.type == TuyaDatapointType::BITMASK)
      ESP_LOGCONFIG(TAG, "  Datapoint %d: bitmask (value: %x)", info.id, info.value_bitmask);
    else
      ESP_LOGCONFIG(TAG, "  Datapoint %d: unknown", info.id);
  }
  if ((this->gpio_status_ != -1) || (this->gpio_reset_ != -1)) {
    ESP_LOGCONFIG(TAG, "  GPIO Configuration: status: pin %d, reset: pin %d (not supported)", this->gpio_status_,
                  this->gpio_reset_);
  }
  ESP_LOGCONFIG(TAG, "  Product: '%s'", this->product_.c_str());
  this->check_uart_settings(9600);
}

bool Tuya::validate_message_() {
  uint32_t at = this->rx_message_.size() - 1;
  auto *data = &this->rx_message_[0];
  uint8_t new_byte = data[at];

  // Byte 0: HEADER1 (always 0x55)
  if (at == 0)
    return new_byte == 0x55;
  // Byte 1: HEADER2 (always 0xAA)
  if (at == 1)
    return new_byte == 0xAA;

  // Byte 2: VERSION
  // no validation for the following fields:
  uint8_t version = data[2];
  if (at == 2)
    return true;
  // Byte 3: COMMAND
  uint8_t command = data[3];
  if (at == 3)
    return true;

  // Byte 4: LENGTH1
  // Byte 5: LENGTH2
  if (at <= 5)
    // no validation for these fields
    return true;

  uint16_t length = (uint16_t(data[4]) << 8) | (uint16_t(data[5]));

  // wait until all data is read
  if (at - 6 < length)
    return true;

  // Byte 6+LEN: CHECKSUM - sum of all bytes (including header) modulo 256
  uint8_t rx_checksum = new_byte;
  uint8_t calc_checksum = 0;
  for (uint32_t i = 0; i < 6 + length; i++)
    calc_checksum += data[i];

  if (rx_checksum != calc_checksum) {
    ESP_LOGW(TAG, "Tuya Received invalid message checksum %02X!=%02X", rx_checksum, calc_checksum);
    return false;
  }

  // valid message
  const uint8_t *message_data = data + 6;
  ESP_LOGV(TAG, "Received Tuya: CMD=0x%02X VERSION=%u DATA=[%s] INIT_STATE=%u", command, version,  // NOLINT
           hexencode(message_data, length).c_str(), this->init_state_);
  this->handle_command_(command, version, message_data, length);

  // return false to reset rx buffer
  return false;
}

void Tuya::handle_char_(uint8_t c) {
  this->rx_message_.push_back(c);
  if (!this->validate_message_()) {
    this->rx_message_.clear();
  }
}

void Tuya::handle_command_(uint8_t command, uint8_t version, const uint8_t *buffer, size_t len) {
  switch ((TuyaCommandType) command) {
    case TuyaCommandType::HEARTBEAT:
      ESP_LOGV(TAG, "MCU Heartbeat (0x%02X)", buffer[0]);
      if (buffer[0] == 0) {
        ESP_LOGI(TAG, "MCU restarted");
        this->init_state_ = TuyaInitState::INIT_HEARTBEAT;
      }
      if (this->init_state_ == TuyaInitState::INIT_HEARTBEAT) {
        this->init_state_ = TuyaInitState::INIT_PRODUCT;
        this->send_empty_command_(TuyaCommandType::PRODUCT_QUERY);
      }
      break;
    case TuyaCommandType::PRODUCT_QUERY: {
      // check it is a valid string made up of printable characters
      bool valid = true;
      for (int i = 0; i < len; i++) {
        if (!std::isprint(buffer[i])) {
          valid = false;
          break;
        }
      }
      if (valid) {
        this->product_ = std::string(reinterpret_cast<const char *>(buffer), len);
      } else {
        this->product_ = R"({"p":"INVALID"})";
      }
      if (this->init_state_ == TuyaInitState::INIT_PRODUCT) {
        this->init_state_ = TuyaInitState::INIT_CONF;
        this->send_empty_command_(TuyaCommandType::CONF_QUERY);
      }
      break;
    }
    case TuyaCommandType::CONF_QUERY: {
      if (len >= 2) {
        gpio_status_ = buffer[0];
        gpio_reset_ = buffer[1];
      }
      if (this->init_state_ == TuyaInitState::INIT_CONF) {
        // If we were following the spec to the letter we would send
        // state updates until connected to both WiFi and API/MQTT.
        // Instead we just claim to be connected immediately and move on.
        uint8_t c[] = {0x04};
        this->init_state_ = TuyaInitState::INIT_WIFI;
        this->send_command_(TuyaCommandType::WIFI_STATE, c, 1);
      }
      break;
    }
    case TuyaCommandType::WIFI_STATE:
      if (this->init_state_ == TuyaInitState::INIT_WIFI) {
        this->init_state_ = TuyaInitState::INIT_DATAPOINT;
        this->send_empty_command_(TuyaCommandType::DATAPOINT_QUERY);
      }
      break;
    case TuyaCommandType::WIFI_RESET:
      ESP_LOGE(TAG, "TUYA_CMD_WIFI_RESET is not handled");
      break;
    case TuyaCommandType::WIFI_SELECT:
      ESP_LOGE(TAG, "TUYA_CMD_WIFI_SELECT is not handled");
      break;
    case TuyaCommandType::DATAPOINT_DELIVER:
      break;
    case TuyaCommandType::DATAPOINT_REPORT:
      if (this->init_state_ == TuyaInitState::INIT_DATAPOINT) {
        this->init_state_ = TuyaInitState::INIT_DONE;
        this->set_timeout("datapoint_dump", 1000, [this] { this->dump_config(); });
      }
      this->handle_datapoint_(buffer, len);
      break;
    case TuyaCommandType::DATAPOINT_QUERY:
      break;
    case TuyaCommandType::WIFI_TEST: {
      uint8_t c[] = {0x00, 0x00};
      this->send_command_(TuyaCommandType::WIFI_TEST, c, 2);
      break;
    }
    default:
      ESP_LOGE(TAG, "invalid command (%02x) received", command);
  }
}

void Tuya::handle_datapoint_(const uint8_t *buffer, size_t len) {
  if (len < 2)
    return;

  TuyaDatapoint datapoint{};
  datapoint.id = buffer[0];
  datapoint.type = (TuyaDatapointType) buffer[1];
  datapoint.value_uint = 0;

  size_t data_size = (buffer[2] << 8) + buffer[3];
  const uint8_t *data = buffer + 4;
  size_t data_len = len - 4;
  if (data_size != data_len) {
    ESP_LOGW(TAG, "invalid datapoint update");
    return;
  }

  switch (datapoint.type) {
    case TuyaDatapointType::BOOLEAN:
      if (data_len != 1)
        return;
      datapoint.value_bool = data[0];
      break;
    case TuyaDatapointType::INTEGER:
      if (data_len != 4)
        return;
      datapoint.value_uint =
          (uint32_t(data[0]) << 24) | (uint32_t(data[1]) << 16) | (uint32_t(data[2]) << 8) | (uint32_t(data[3]) << 0);
      break;
    case TuyaDatapointType::ENUM:
      if (data_len != 1)
        return;
      datapoint.value_enum = data[0];
      break;
    case TuyaDatapointType::BITMASK:
      if (data_len != 2)
        return;
      datapoint.value_bitmask = (uint16_t(data[0]) << 8) | (uint16_t(data[1]) << 0);
      break;
    default:
      return;
  }
  ESP_LOGV(TAG, "Datapoint %u update to %u", datapoint.id, datapoint.value_uint);

  // Update internal datapoints
  bool found = false;
  for (auto &other : this->datapoints_) {
    if (other.id == datapoint.id) {
      other = datapoint;
      found = true;
    }
  }
  if (!found) {
    this->datapoints_.push_back(datapoint);
  }

  // Run through listeners
  for (auto &listener : this->listeners_)
    if (listener.datapoint_id == datapoint.id)
      listener.on_datapoint(datapoint);
}

void Tuya::send_command_(TuyaCommandType command, const uint8_t *buffer, uint16_t len) {
  uint8_t len_hi = len >> 8;
  uint8_t len_lo = len >> 0;
  uint8_t version = 0;

  ESP_LOGV(TAG, "Sending Tuya: CMD=0x%02X VERSION=%u DATA=[%s] INIT_STATE=%u", command, version,  // NOLINT
           hexencode(buffer, len).c_str(), this->init_state_);

  this->write_array({0x55, 0xAA, version, (uint8_t) command, len_hi, len_lo});
  if (len != 0)
    this->write_array(buffer, len);

  uint8_t checksum = 0x55 + 0xAA + (uint8_t) command + len_hi + len_lo;
  for (int i = 0; i < len; i++)
    checksum += buffer[i];
  this->write_byte(checksum);
}

void Tuya::set_datapoint_value(TuyaDatapoint datapoint) {
  std::vector<uint8_t> buffer;
  ESP_LOGV(TAG, "Datapoint %u set to %u", datapoint.id, datapoint.value_uint);
  for (auto &other : this->datapoints_) {
    if (other.id == datapoint.id) {
      if (other.value_uint == datapoint.value_uint) {
        ESP_LOGV(TAG, "Not sending unchanged value");
        return;
      }
    }
  }
  buffer.push_back(datapoint.id);
  buffer.push_back(static_cast<uint8_t>(datapoint.type));

  std::vector<uint8_t> data;
  switch (datapoint.type) {
    case TuyaDatapointType::BOOLEAN:
      data.push_back(datapoint.value_bool);
      break;
    case TuyaDatapointType::INTEGER:
      data.push_back(datapoint.value_uint >> 24);
      data.push_back(datapoint.value_uint >> 16);
      data.push_back(datapoint.value_uint >> 8);
      data.push_back(datapoint.value_uint >> 0);
      break;
    case TuyaDatapointType::ENUM:
      data.push_back(datapoint.value_enum);
      break;
    case TuyaDatapointType::BITMASK:
      data.push_back(datapoint.value_bitmask >> 8);
      data.push_back(datapoint.value_bitmask >> 0);
      break;
    default:
      return;
  }

  buffer.push_back(data.size() >> 8);
  buffer.push_back(data.size() >> 0);
  buffer.insert(buffer.end(), data.begin(), data.end());
  this->send_command_(TuyaCommandType::DATAPOINT_DELIVER, buffer.data(), buffer.size());
}

void Tuya::register_listener(uint8_t datapoint_id, const std::function<void(TuyaDatapoint)> &func) {
  auto listener = TuyaDatapointListener{
      .datapoint_id = datapoint_id,
      .on_datapoint = func,
  };
  this->listeners_.push_back(listener);

  // Run through existing datapoints
  for (auto &datapoint : this->datapoints_)
    if (datapoint.id == datapoint_id)
      func(datapoint);
}

}  // namespace tuya
}  // namespace esphome<|MERGE_RESOLUTION|>--- conflicted
+++ resolved
@@ -22,13 +22,8 @@
 void Tuya::dump_config() {
   ESP_LOGCONFIG(TAG, "Tuya:");
   if (this->init_state_ != TuyaInitState::INIT_DONE) {
-<<<<<<< HEAD
-    ESP_LOGCONFIG(TAG, "  Configuration will be reported when setup is complete. Current init_state: %u",  // NOLINT
-                  this->init_state_);
-=======
     ESP_LOGCONFIG(TAG, "  Configuration will be reported when setup is complete. Current init_state: %u",
                   static_cast<uint8_t>(this->init_state_));
->>>>>>> 839fe49e
     ESP_LOGCONFIG(TAG, "  If no further output is received, confirm that this is a supported Tuya device.");
     return;
   }
