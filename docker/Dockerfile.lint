--- conflicted
+++ resolved
@@ -1,8 +1,4 @@
-<<<<<<< HEAD
-FROM esphome/esphome-base-amd64:1.8.3
-=======
 FROM esphome/esphome-base-amd64:2.0.1
->>>>>>> 5f535e97
 
 RUN \
     apt-get update \
@@ -16,13 +12,9 @@
         /var/lib/apt/lists/*
 
 COPY requirements_test.txt /requirements_test.txt
-<<<<<<< HEAD
-RUN pip2 install --no-cache-dir wheel && pip2 install --no-cache-dir -r /requirements_test.txt
-=======
 RUN pip3 install --no-cache-dir wheel && pip3 install --no-cache-dir -r /requirements_test.txt
 
 RUN ln -s /usr/bin/pip3 /usr/bin/pip && ln -f -s /usr/bin/python3 /usr/bin/python
->>>>>>> 5f535e97
 
 VOLUME ["/esphome"]
 WORKDIR /esphome